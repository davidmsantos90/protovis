<html>
  <head>
    <title>Panel Transform</title>
<<<<<<< HEAD
    <script type="text/javascript" src="../../3rdparty/svg.js" data-path="../../3rdparty"></script>
    <script type="text/javascript" src="../../protovis-d3.2.js"></script>
    <meta name="svg.render.forceflash" content="true">
=======
    <script type="text/javascript" src="../../protovis-d3.3.js"></script>
>>>>>>> 5b876940
  </head>
  <body>
    <script type="text/javascript+protovis">

var w = 800,
    h = 800,
    t = pv.Transform.identity, // the inverted transform
    x = pv.Scale.linear(0, w).range(0, w),
    y = pv.Scale.linear(0, h).range(0, h);

var vis = new pv.Panel()
    .width(w)
    .height(h)
    .top(30)
    .left(40)
    .right(20)
    .bottom(20)
    .strokeStyle("#ccc");

vis.add(pv.Rule)
    .data(function() x.domain(t.x, w * t.k + t.x).ticks())
    .strokeStyle("#ccc")
    .left(x)
  .anchor("bottom").add(pv.Label);

vis.add(pv.Rule)
    .data(function() y.domain(t.y, h * t.k + t.y).ticks())
    .strokeStyle("#ccc")
    .top(y)
  .anchor("left").add(pv.Label);

var view = vis.add(pv.Panel)
    .overflow("hidden")
    .events("all")
    .event("mousedown", pv.Behavior.pan().bound(true))
    .event("mousewheel", pv.Behavior.zoom().bound(true));

view.add(pv.Dot)
    .data(pv.range(100).map(function() ({x:Math.random(), y:Math.random()})))
    .left(function(d) d.x * w)
    .top(function(d) d.y * h)
    .fillStyle(pv.rgb(255, 255, 255, .5))
    .shapeRadius(function() 5 / this.scale);

/* Hack! Need a way get the transform as it is set. */
view.transform = function() {
  var f = view.transform;
  return function(v) {
    if (v) t = v.invert();
    return f.apply(this, arguments);
  };
}();

/* Hack! Need a way to control which panel gets rendered with pan & zoom! */
view.render = function() {
  vis.render();
};

vis.render();

    </script>
  </body>
</html><|MERGE_RESOLUTION|>--- conflicted
+++ resolved
@@ -1,13 +1,9 @@
 <html>
   <head>
     <title>Panel Transform</title>
-<<<<<<< HEAD
     <script type="text/javascript" src="../../3rdparty/svg.js" data-path="../../3rdparty"></script>
-    <script type="text/javascript" src="../../protovis-d3.2.js"></script>
     <meta name="svg.render.forceflash" content="true">
-=======
     <script type="text/javascript" src="../../protovis-d3.3.js"></script>
->>>>>>> 5b876940
   </head>
   <body>
     <script type="text/javascript+protovis">
