<html>
  <head>
    <title>Area Chart</title>
    <script type="text/javascript" src="../../3rdparty/svg.js" data-path="../../3rdparty/"></script>
    <script type="text/javascript" src="../../protovis-d3.2.js"></script>
    <meta name="svg.render.forceflash" content="true">
  </head>
  <body>
    <script type="text/javascript+protovis">
var data = pv.range(0, 10, .1).map(function(x) {
        return {x: x, y: Math.sin(x) + Math.random() * .5 + 2};
      });

var w = 400,
    h = 200,
    x = pv.Scale.linear(data, function(d) { return d.x }).range(0, w),
    y = pv.Scale.linear(0, 4).range(0, h);

var vis = new pv.Panel()
    .width(w)
    .height(h)
    .bottom(20)
    .left(20)
    .right(10)
    .top(5)
    .strokeStyle("#ccc");

vis.add(pv.Rule)
    .data(y.ticks())
<<<<<<< HEAD
    .visible(function() { return !(this.index % 2) })
    .bottom(function(d) { return Math.round(y(d)) - .5 })
=======
    .visible(function() !(this.index % 2))
    .bottom(y)
>>>>>>> 2d86fe03
    .strokeStyle("#eee")
  .anchor("left").add(pv.Label)
  .text(function(d) { return d.toFixed(1) });

vis.add(pv.Rule)
    .data(x.ticks())
<<<<<<< HEAD
    .visible(function(d) { return d > 0 })
    .left(function(d) { return Math.round(x(d)) - .5 })
=======
    .visible(function(d) d > 0)
    .left(x)
>>>>>>> 2d86fe03
    .strokeStyle("#eee")
  .anchor("bottom").add(pv.Label)
  .text(function(d) {return d.toFixed() });

vis.add(pv.Area)
    .data(data)
    .left(function(d) { return x(d.x) })
    .bottom(0)
    .height(function(d) { return y(d.y) })
    .fillStyle("rgba(31,119,180,.6)")
  .anchor("top")
    .add(pv.Line)
    .lineWidth(3);

vis.render();
    </script>
  </body>
</html><|MERGE_RESOLUTION|>--- conflicted
+++ resolved
@@ -27,26 +27,16 @@
 
 vis.add(pv.Rule)
     .data(y.ticks())
-<<<<<<< HEAD
     .visible(function() { return !(this.index % 2) })
-    .bottom(function(d) { return Math.round(y(d)) - .5 })
-=======
-    .visible(function() !(this.index % 2))
     .bottom(y)
->>>>>>> 2d86fe03
     .strokeStyle("#eee")
   .anchor("left").add(pv.Label)
   .text(function(d) { return d.toFixed(1) });
 
 vis.add(pv.Rule)
     .data(x.ticks())
-<<<<<<< HEAD
     .visible(function(d) { return d > 0 })
-    .left(function(d) { return Math.round(x(d)) - .5 })
-=======
-    .visible(function(d) d > 0)
     .left(x)
->>>>>>> 2d86fe03
     .strokeStyle("#eee")
   .anchor("bottom").add(pv.Label)
   .text(function(d) {return d.toFixed() });
