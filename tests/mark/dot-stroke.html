<html>
  <head>
    <title>Dot Stroke</title>
<script type="text/javascript" src="../../3rdparty/svg.js" data-path="../../3rdparty/"></script>
    <script type="text/javascript" src="../../protovis-d3.2.js"></script>
<<<<<<< HEAD
    <meta name="svg.render.forceflash" content="true">

    <style type="text/css">

body {
  max-width: 8in;
  margin: .25in;
  font: 14px/134% Helvetica Neue, sans-serif;
}

    </style>
=======
    <link rel="stylesheet" type="text/css" href="../style.css"/>
>>>>>>> 528ac9de
  </head>
  <body>
    <script type="text/javascript+protovis">

var vis = new pv.Panel()
    .width(500)
    .height(200)
    .top(100)
    .bottom(100);

vis.anchor("top").add(pv.Dot)
    .size(3000)
    .shape("circle")
    .fillStyle("lightcoral")
    .strokeStyle("hsla(240,50%,50%,.5)")
    .lineWidth(10)
    .event("mousedown", function() this.lineWidth(this.lineWidth() + 20))
  .anchor("center").add(pv.Label)
    .text("DO NOT PUSH");

vis.anchor("bottom").add(pv.Dot)
    .size(1000)
    .shape("square")
    .fillStyle("lightcoral")
    .strokeStyle("hsla(240,50%,50%,.5)")
    .lineWidth(10)
    .event("mousedown", function() this.lineWidth(this.lineWidth() + 20));

vis.render();

    </script><p>

When paths have very thick stroke widths, the stroke path can self-intersect.
This test checks that the stroke path is stroked using the nonzero rather than
evenodd winding rule.

  </body>
</html><|MERGE_RESOLUTION|>--- conflicted
+++ resolved
@@ -3,21 +3,9 @@
     <title>Dot Stroke</title>
 <script type="text/javascript" src="../../3rdparty/svg.js" data-path="../../3rdparty/"></script>
     <script type="text/javascript" src="../../protovis-d3.2.js"></script>
-<<<<<<< HEAD
     <meta name="svg.render.forceflash" content="true">
 
-    <style type="text/css">
-
-body {
-  max-width: 8in;
-  margin: .25in;
-  font: 14px/134% Helvetica Neue, sans-serif;
-}
-
-    </style>
-=======
     <link rel="stylesheet" type="text/css" href="../style.css"/>
->>>>>>> 528ac9de
   </head>
   <body>
     <script type="text/javascript+protovis">
