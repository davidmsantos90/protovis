--- conflicted
+++ resolved
@@ -131,7 +131,6 @@
     };
 };
 
-<<<<<<< HEAD
 /**
  * Binds to the page ready event in a browser-agnostic
  * fashion (i.e. that works under IE!)
@@ -167,9 +166,8 @@
 pv.renderer = function() {
     return (typeof window.svgweb === "undefined") ? "nativesvg" : "svgweb";
 }
-=======
+
 /** @private Returns a locally-unique positive id. */
 pv.id = function() {
   var id = 1; return function() { return id++; };
-}();
->>>>>>> 48514754
+}();