--- conflicted
+++ resolved
@@ -1,18 +1,10 @@
 /**
-<<<<<<< HEAD
- * @class A weighted particle that can participate in a force simulation. There
- * is no explicit constructor corresponding to the class <tt>pv.Particle</tt>;
- * this class merely serves to document the attributes that are used on
- * particles in physics simulations.
- *
-=======
  * Abstract; not implemented. There is no explicit constructor; this class
  * merely serves to document the attributes that are used on particles in
  * physics simulations.
  *
  * @class A weighted particle that can participate in a force simulation.
  *
->>>>>>> f9a92476
  * @name pv.Particle
  */
 
