/**
 * Constructs a new, empty panel with default properties. Panels, with the
 * exception of the root panel, are not typically constructed directly; instead,
 * they are added to an existing panel or mark via {@link pv.Mark#add}.
 *
 * @class Represents a container mark. Panels allow repeated or nested
 * structures, commonly used in small multiple displays where a small
 * visualization is tiled to facilitate comparison across one or more
 * dimensions. Other types of visualizations may benefit from repeated and
 * possibly overlapping structure as well, such as stacked area charts. Panels
 * can also offset the position of marks to provide padding from surrounding
 * content.
 *
 * <p>All Protovis displays have at least one panel; this is the root panel to
 * which marks are rendered. The box model properties (four margins, width and
 * height) are used to offset the positions of contained marks. The data
 * property determines the panel count: a panel is generated once per associated
 * datum. When nested panels are used, property functions can declare additional
 * arguments to access the data associated with enclosing panels.
 *
 * <p>Panels can be rendered inline, facilitating the creation of sparklines.
 * This allows designers to reuse browser layout features, such as text flow and
 * tables; designers can also overlay HTML elements such as rich text and
 * images.
 *
 * <p>All panels have a <tt>children</tt> array (possibly empty) containing the
 * child marks in the order they were added. Panels also have a <tt>root</tt>
 * field which points to the root (outermost) panel; the root panel's root field
 * points to itself.
 *
 * <p>See also the <a href="../../api/">Protovis guide</a>.
 *
 * @extends pv.Bar
 */
pv.Panel = function() {
  pv.Bar.call(this);

  /**
   * The child marks; zero or more {@link pv.Mark}s in the order they were
   * added.
   *
   * @see #add
   * @type pv.Mark[]
   */
  this.children = [];
  this.root = this;

  /**
   * The internal $dom field is set by the Protovis loader; see lang/init.js. It
   * refers to the script element that contains the Protovis specification, so
   * that the panel knows where in the DOM to insert the generated SVG element.
   *
   * @private
   */
  this.$dom = pv.$ && pv.$.s;
};

pv.Panel.prototype = pv.extend(pv.Bar)
    .property("transform")
    .property("overflow", String)
    .property("canvas", function(c) {
        return (typeof c == "string")
            ? document.getElementById(c)
            : c; // assume that c is the passed-in element
      });

pv.Panel.prototype.type = "panel";

/**
 * The canvas element; either the string ID of the canvas element in the current
 * document, or a reference to the canvas element itself. If null, a canvas
 * element will be created and inserted into the document at the location of the
 * script element containing the current Protovis specification. This property
 * only applies to root panels and is ignored on nested panels.
 *
 * <p>Note: the "canvas" element here refers to a <tt>div</tt> (or other suitable
 * HTML container element), <i>not</i> a <tt>canvas</tt> element. The name of
 * this property is a historical anachronism from the first implementation that
 * used HTML 5 canvas, rather than SVG.
 *
 * @type string
 * @name pv.Panel.prototype.canvas
 */

/**
 * Specifies whether child marks are clipped when they overflow this panel.
 * This affects the clipping of all this panel's descendant marks.
 *
 * @type string
 * @name pv.Panel.prototype.overflow
 * @see http://www.w3.org/TR/CSS2/visufx.html#overflow
 */

/**
 * The transform to be applied to child marks. The default transform is
 * identity, which has no effect. Note that the panel's own fill and stroke are
 * not affected by the transform, and panel's transform only affects the
 * <tt>scale</tt> of child marks, not the panel itself.
 *
 * @type pv.Transform
 * @name pv.Panel.prototype.transform
 * @see pv.Mark.prototype.scale
 */

/**
 * Default properties for panels. By default, the margins are zero, the fill
 * style is transparent.
 *
 * @type pv.Panel
 */
pv.Panel.prototype.defaults = new pv.Panel()
    .extend(pv.Bar.prototype.defaults)
    .fillStyle(null) // override Bar default
    .overflow("visible");

/**
 * Returns an anchor with the specified name. This method is overridden since
 * the behavior of Panel anchors is slightly different from normal anchors:
 * adding to an anchor adds to the anchor target's, rather than the anchor
 * target's parent. To avoid double margins, we override the anchor's proto so
 * that the margins are zero.
 *
 * @param {string} name the anchor name; either a string or a property function.
 * @returns {pv.Anchor} the new anchor.
 */
pv.Panel.prototype.anchor = function(name) {

  /* A "view" of this panel whose margins appear to be zero. */
  function z() { return 0; }
  z.prototype = pv.extend(this);
  z.prototype.left = z.prototype.right = z.prototype.top = z.prototype.bottom = z;

  var anchor = pv.Bar.prototype.anchor.call(new z(), name)
      .data(function(d) { return [d]; });
  anchor.parent = this;
  return anchor;
};

/**
 * Adds a new mark of the specified type to this panel. Unlike the normal
 * {@link Mark#add} behavior, adding a mark to a panel does not cause the mark
 * to inherit from the panel. Since the contained marks are offset by the panel
 * margins already, inheriting properties is generally undesirable; of course,
 * it is always possible to change this behavior by calling {@link Mark#extend}
 * explicitly.
 *
 * @param {function} type the type of the new mark to add.
 * @returns {pv.Mark} the new mark.
 */
pv.Panel.prototype.add = function(type) {
  var child = new type();
  child.parent = this;
  child.root = this.root;
  child.childIndex = this.children.length;
  this.children.push(child);
  return child;
};

/** @private Bind this panel, then any child marks recursively. */
pv.Panel.prototype.bind = function() {
  pv.Mark.prototype.bind.call(this);
  for (var i = 0; i < this.children.length; i++) {
    this.children[i].bind();
  }
};

/**
 * @private Evaluates all of the properties for this panel for the specified
 * instance <tt>s</tt> in the scene graph, including recursively building the
 * scene graph for child marks.
 *
 * @param s a node in the scene graph; the instance of the panel to build.
 * @see Mark#scene
 */
pv.Panel.prototype.buildInstance = function(s) {
  pv.Bar.prototype.buildInstance.call(this, s);
  if (!s.children) s.children = [];

  /*
   * Multiply the current scale factor by this panel's transform. Also clear the
   * default index as we recurse into child marks; it will be reset to the
   * current index when the next panel instance is built.
   */
  var scale = this.scale * s.transform.k, child, n = this.children.length;
  pv.Mark.prototype.index = -1;

  /*
   * Build each child, passing in the parent (this panel) scene graph node. The
   * child mark's scene is initialized from the corresponding entry in the
   * existing scene graph, such that properties from the previous build can be
   * reused; this is largely to facilitate the recycling of SVG elements.
   */
  for (var i = 0; i < n; i++) {
    child = this.children[i];
    child.scene = s.children[i]; // possibly undefined
    child.scale = scale;
    child.build();
  }

  /*
   * Once the child marks have been built, the new scene graph nodes are removed
   * from the child marks and placed into the scene graph. The nodes cannot
   * remain on the child nodes because this panel (or a parent panel) may be
   * instantiated multiple times!
   */
  for (var i = 0; i < n; i++) {
    child = this.children[i];
    s.children[i] = child.scene;
    delete child.scene;
    delete child.scale;
  }

  /* Delete any expired child scenes. */
  s.children.length = n;
};

/**
 * @private Computes the implied properties for this panel for the specified
 * instance <tt>s</tt> in the scene graph. Panels have two implied
 * properties:<ul>
 *
 * <li>The <tt>canvas</tt> property references the DOM element, typically a DIV,
 * that contains the SVG element that is used to display the visualization. This
 * property may be specified as a string, referring to the unique ID of the
 * element in the DOM. The string is converted to a reference to the DOM
 * element. The width and height of the SVG element is inferred from this DOM
 * element. If no canvas property is specified, a new SVG element is created and
 * inserted into the document, using the panel dimensions; see
 * {@link #createCanvas}.
 *
 * <li>The <tt>children</tt> array, while not a property per se, contains the
 * scene graph for each child mark. This array is initialized to be empty, and
 * is populated above in {@link #buildInstance}.
 *
 * </ul>The current implementation creates the SVG element, if necessary, during
 * the build phase; in the future, it may be preferrable to move this to the
 * update phase, although then the canvas property would be undefined. In
 * addition, DOM inspection is necessary to define the implied width and height
 * properties that may be inferred from the DOM.
 *
 * @param s a node in the scene graph; the instance of the panel to build.
 */
pv.Panel.prototype.buildImplied = function(s) {
  if (!this.parent) {
    var c = s.canvas;
    if (c) {
      /* Clear the container if it's not associated with this panel. */
      if (c.$panel != this) {
        c.$panel = this;
        while (c.lastChild) c.removeChild(c.lastChild);
      }

      /* If width and height weren't specified, inspect the container. */
      var w, h;
      if (s.width == null) {
        w = parseFloat(pv.css(c, "width"));
        s.width = w - s.left - s.right;
      }
      if (s.height == null) {
        h = parseFloat(pv.css(c, "height"));
        s.height = h - s.top - s.bottom;
      }
    } else {
      var cache = this.$canvas || (this.$canvas = []);
      if (!(c = cache[this.index])) {
<<<<<<< HEAD
        c = cache[this.index] = document.createElement(pv.renderer() == "svgweb" ? "div" : "span"); // SVGWeb requires a div, not a span
        this.$dom // script element for text/javascript+protovis
            ? this.$dom.parentNode.insertBefore(c, this.$dom)
            : lastElement().appendChild(c);
=======
        c = cache[this.index] = document.createElement("span");
        if (this.$dom) { // script element for text/javascript+protovis
          this.$dom.parentNode.insertBefore(c, this.$dom);
        } else { // find the last element in the body
          var n = document.body;
          while (n.lastChild && n.lastChild.tagName) n = n.lastChild;
          if (n != document.body) n = n.parentNode;
          n.appendChild(c);
        }
>>>>>>> 528ac9de
      }
    }
    s.canvas = c;
  }
  if (!s.transform) s.transform = pv.Transform.identity;
  pv.Mark.prototype.buildImplied.call(this, s);
};<|MERGE_RESOLUTION|>--- conflicted
+++ resolved
@@ -263,13 +263,7 @@
     } else {
       var cache = this.$canvas || (this.$canvas = []);
       if (!(c = cache[this.index])) {
-<<<<<<< HEAD
-        c = cache[this.index] = document.createElement(pv.renderer() == "svgweb" ? "div" : "span"); // SVGWeb requires a div, not a span
-        this.$dom // script element for text/javascript+protovis
-            ? this.$dom.parentNode.insertBefore(c, this.$dom)
-            : lastElement().appendChild(c);
-=======
-        c = cache[this.index] = document.createElement("span");
+        c = cache[this.index] =  document.createElement(pv.renderer() == "svgweb" ? "div" : "span"); // SVGWeb requires a div, not a span
         if (this.$dom) { // script element for text/javascript+protovis
           this.$dom.parentNode.insertBefore(c, this.$dom);
         } else { // find the last element in the body
@@ -278,7 +272,6 @@
           if (n != document.body) n = n.parentNode;
           n.appendChild(c);
         }
->>>>>>> 528ac9de
       }
     }
     s.canvas = c;
