--- conflicted
+++ resolved
@@ -95,16 +95,11 @@
   for (var name in style) {
     var value = style[name];
     if (value == this.implicit.css[name]) value = null;
-<<<<<<< HEAD
     if (value == null) {
         if (pv.renderer() != 'svgweb') // svgweb doesn't support removeproperty TODO SVGWEB
             e.style.removeProperty(name);
     }
-    else e.style.setProperty(name, value);
-=======
-    if (value == null) e.style.removeProperty(name);
     else e.style[name] = value;
->>>>>>> 528ac9de
   }
   return e;
 };
@@ -137,15 +132,11 @@
       if (e.parentNode) e.parentNode.replaceChild(a, e);
       a.appendChild(e);
     }
-<<<<<<< HEAD
 
     // Set the title. Using xlink:title ensures the call works in IE
     // but only FireFox seems to show the title.
     // without xlink: in there, it breaks IE.
-    a.setAttributeNS(ns.xlink, "xlink:title", s.title);
-=======
-    a.setAttributeNS(this.xlink, "title", s.title);
->>>>>>> 528ac9de
+    a.setAttributeNS(this.xlink, "xlink:title", s.title);
     return a;
   }
   if (a) a.parentNode.replaceChild(e, a);
