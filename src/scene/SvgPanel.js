pv.SvgScene.panel = function(scenes) {
  var g = scenes.$g, e = g && g.firstChild;
  for (var i = 0; i < scenes.length; i++) {
    var s = scenes[i];

    /* visible */
    if (!s.visible) continue;

    /* svg */
    if (!scenes.parent) {
      s.canvas.style.display = "inline-block";
      if (g && (g.parentNode != s.canvas)) {
        g = s.canvas.firstChild;
        e = g && g.firstChild;
      }
      if (!g) {
        g = this.create("svg");
        g.setAttribute("font-size", "10px");
        g.setAttribute("font-family", "sans-serif");
        g.setAttribute("fill", "none");
        g.setAttribute("stroke", "none");
        g.setAttribute("stroke-width", 1.5);
<<<<<<< HEAD
        g.style.display = "inline-block";

        if (pv.renderer() == "svgweb") { // SVGWeb requires a separate mechanism for setting event listeners.
            // width/height can't be set on the fragment
            g.setAttribute("width", s.width + s.left + s.right);
            g.setAttribute("height", s.height + s.top + s.bottom);

            var frag = document.createDocumentFragment(true);

            g.addEventListener('SVGLoad', function() {
                this.appendChild(frag);
                this.addEventListener ('click', pv.SvgScene.dispatch, true);
                this.addEventListener ('mousedown', pv.SvgScene.dispatch, true);
                this.addEventListener ('mouseup', pv.SvgScene.dispatch, true);
                this.addEventListener ('mouseout', pv.SvgScene.dispatch, true);
                this.addEventListener ('mouseover', pv.SvgScene.dispatch, true);
                this.addEventListener ('mousemove', pv.SvgScene.dispatch, true);
                scenes.$g = this;
            }, false);

            svgweb.appendChild (g, s.canvas);
            g = frag;
        } else {
            g.onclick
                = g.onmousedown
                = g.onmouseup
                = g.onmousemove
                = g.onmouseout
                = g.onmouseover
                = g.onmousewheel
                = this.dispatch;
            g = s.canvas.appendChild(g);
        }

=======
        g.onclick
            = g.onmousedown
            = g.onmouseup
            = g.onmousemove
            = g.onmouseout
            = g.onmouseover
            = g.onmousewheel
            = this.dispatch;
>>>>>>> 528ac9de
        e = g.firstChild;
      }
      scenes.$g = g;
      if (pv.renderer() != 'svgweb') {
        g.setAttribute("width", s.width + s.left + s.right);
        g.setAttribute("height", s.height + s.top + s.bottom);
      }
    }

    /* clip (nest children) */
    if (s.overflow == "hidden") {
      var id = (this.id++).toString(36),
          c = this.expect(e, "g", {"clip-path": "url(#" + id + ")"});
      if (!c.parentNode) g.appendChild(c);
      scenes.$g = g = c;
      e = c.firstChild;

      e = this.expect(e, "clipPath", {"id": id});
      var r = e.firstChild || e.appendChild(this.create("rect"));
      r.setAttribute("x", s.left);
      r.setAttribute("y", s.top);
      r.setAttribute("width", s.width);
      r.setAttribute("height", s.height);
      if (!e.parentNode) g.appendChild(e);
      e = e.nextSibling;
    }

    /* fill */
    e = this.fill(e, scenes, i);

    /* transform (push) */
    var k = this.scale,
        t = s.transform,
        x = s.left + t.x,
        y = s.top + t.y;
    this.scale *= t.k;

    /* children */
    for (var j = 0; j < s.children.length; j++) {
      s.children[j].$g = e = this.expect(e, "g", {
          "transform": "translate(" + x + "," + y + ")"
              + (t.k != 1 ? " scale(" + t.k + ")" : "")
        });
      this.updateAll(s.children[j]);
      if (!e.parentNode) g.appendChild(e);
      e = e.nextSibling;
    }

    /* transform (pop) */
    this.scale = k;

    /* stroke */
    e = this.stroke(e, scenes, i);

    /* clip (restore group) */
    if (s.overflow == "hidden") {
      scenes.$g = g = c.parentNode;
      e = c.nextSibling;
    }
  }
  return e;
};

pv.SvgScene.fill = function(e, scenes, i) {
  var s = scenes[i], fill = s.fillStyle;
  if (fill.opacity) {
    e = this.expect(e, "rect", {
        "shape-rendering": s.antialias ? null : "crispEdges",
        "cursor": s.cursor,
        "x": s.left,
        "y": s.top,
        "width": s.width,
        "height": s.height,
        "fill": fill.color,
        "fill-opacity": fill.opacity,
        "stroke": null
      });
    e = this.append(e, scenes, i);
  }
  return e;
};

pv.SvgScene.stroke = function(e, scenes, i) {
  var s = scenes[i], stroke = s.strokeStyle;
  if (stroke.opacity) {
    e = this.expect(e, "rect", {
        "shape-rendering": s.antialias ? null : "crispEdges",
        "cursor": s.cursor,
        "x": s.left,
        "y": s.top,
        "width": Math.max(1E-10, s.width),
        "height": Math.max(1E-10, s.height),
        "fill": null,
        "stroke": stroke.color,
        "stroke-opacity": stroke.opacity,
        "stroke-width": s.lineWidth / this.scale
      });
    e = this.append(e, scenes, i);
  }
  return e;
};<|MERGE_RESOLUTION|>--- conflicted
+++ resolved
@@ -20,8 +20,6 @@
         g.setAttribute("fill", "none");
         g.setAttribute("stroke", "none");
         g.setAttribute("stroke-width", 1.5);
-<<<<<<< HEAD
-        g.style.display = "inline-block";
 
         if (pv.renderer() == "svgweb") { // SVGWeb requires a separate mechanism for setting event listeners.
             // width/height can't be set on the fragment
@@ -38,6 +36,7 @@
                 this.addEventListener ('mouseout', pv.SvgScene.dispatch, true);
                 this.addEventListener ('mouseover', pv.SvgScene.dispatch, true);
                 this.addEventListener ('mousemove', pv.SvgScene.dispatch, true);
+                this.addEventListener ('mousewheel', pv.SvgScene.dispatch, true);
                 scenes.$g = this;
             }, false);
 
@@ -55,16 +54,6 @@
             g = s.canvas.appendChild(g);
         }
 
-=======
-        g.onclick
-            = g.onmousedown
-            = g.onmouseup
-            = g.onmousemove
-            = g.onmouseout
-            = g.onmouseover
-            = g.onmousewheel
-            = this.dispatch;
->>>>>>> 528ac9de
         e = g.firstChild;
       }
       scenes.$g = g;
