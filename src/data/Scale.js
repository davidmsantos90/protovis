/**
<<<<<<< HEAD
=======
 * Abstract; see the various scale implementations.
 *
>>>>>>> f9a92476
 * @class Represents a scale; a function that performs a transformation from
 * data domain to visual range. For quantitative and quantile scales, the domain
 * is expressed as numbers; for ordinal scales, the domain is expressed as
 * strings (or equivalently objects with unique string representations). The
 * "visual range" may correspond to pixel space, colors, font sizes, and the
 * like.
 *
 * <p>Note that scales are functions, and thus can be used as properties
 * directly, assuming that the data associated with a mark is a number. While
 * this is convenient for single-use scales, frequently it is desirable to
 * define scales globally:
 *
 * <pre>var y = pv.Scale.linear(0, 100).range(0, 640);</pre>
 *
 * The <tt>y</tt> scale can now be equivalently referenced within a property:
 *
 * <pre>    .height(function(d) y(d))</pre>
 *
 * Alternatively, if the data are not simple numbers, the appropriate value can
 * be passed to the <tt>y</tt> scale (e.g., <tt>d.foo</tt>). The {@link #by}
 * method similarly allows the data to be mapped to a numeric value before
 * performing the linear transformation.
 *
 * @see pv.Scale.quantitative
 * @see pv.Scale.quantile
 * @see pv.Scale.ordinal
 * @extends function
 */
pv.Scale = function() {};

/**
 * @private Returns a function that interpolators from the start value to the
 * end value, given a parameter <i>t</i> in [0, 1].
 *
 * @param start the start value.
 * @param end the end value.
 */
pv.Scale.interpolator = function(start, end) {
  if (typeof start == "number") {
    return function(t) {
      return t * (end - start) + start;
    };
  }

  /* For now, assume color. */
  start = pv.color(start).rgb();
  end = pv.color(end).rgb();
  return function(t) {
    var a = start.a * (1 - t) + end.a * t;
    if (a < 1e-5) a = 0; // avoid scientific notation
    return (start.a == 0) ? pv.rgb(end.r, end.g, end.b, a)
        : ((end.a == 0) ? pv.rgb(start.r, start.g, start.b, a)
        : pv.rgb(
            Math.round(start.r * (1 - t) + end.r * t),
            Math.round(start.g * (1 - t) + end.g * t),
            Math.round(start.b * (1 - t) + end.b * t), a));
  };
};

/**
 * Returns a view of this scale by the specified accessor function <tt>f</tt>.
 * Given a scale <tt>y</tt>, <tt>y.by(function(d) d.foo)</tt> is equivalent to
 * <tt>function(d) y(d.foo)</tt>.
 *
 * <p>This method is provided for convenience, such that scales can be
 * succinctly defined inline. For example, given an array of data elements that
 * have a <tt>score</tt> attribute with the domain [0, 1], the height property
 * could be specified as:
 *
 * <pre>    .height(pv.Scale.linear().range(0, 480).by(function(d) d.score))</pre>
 *
 * This is equivalent to:
 *
 * <pre>    .height(function(d) d.score * 480)</pre>
 *
 * This method should be used judiciously; it is typically more clear to invoke
 * the scale directly, passing in the value to be scaled.
 *
 * @function
 * @name pv.Scale.prototype.by
 * @param {function} f an accessor function.
 * @returns {pv.Scale} a view of this scale by the specified accessor function.
 */<|MERGE_RESOLUTION|>--- conflicted
+++ resolved
@@ -1,9 +1,6 @@
 /**
-<<<<<<< HEAD
-=======
  * Abstract; see the various scale implementations.
  *
->>>>>>> f9a92476
  * @class Represents a scale; a function that performs a transformation from
  * data domain to visual range. For quantitative and quantile scales, the domain
  * is expressed as numbers; for ordinal scales, the domain is expressed as
