pv.Layout.Pack = function() {
  pv.Layout.call(this);
<<<<<<< HEAD

  /* Set the size property directly, rather than using the wrapper. */
  this.propertyValue("size", function(n) { return n.r * n.r; });

=======
>>>>>>> d87e98af
  this.data(pv.identity)
      .size(function() { return 1; })
      .spacing(1)
      .left(function(n) { return n.x; })
      .top(function(n) { return n.y; })
<<<<<<< HEAD
=======
      .radius(function(n) { return n.r; })
>>>>>>> d87e98af
      .strokeStyle("rgb(31, 119, 180)")
      .fillStyle("rgba(31, 119, 180, .25)");
};

pv.Layout.Pack.prototype = pv.extend(pv.Layout)
    .property("spacing", Number);

// TODO is it possible for spacing to operate in pixel space?
// Right now it appears to be multiples of the smallest radius.

/**
 * Specifies the sizing function. By default, a sizing function is disabled and
 * all nodes are given constant size. The sizing function is invoked for each
 * leaf node in the tree (passed to the constructor).
 *
 * <p>For example, if the tree data structure represents a file system, with
 * files as leaf nodes, and each file has a <tt>bytes</tt> attribute, you can
 * specify a size function as:
 *
 * <pre>.size(function(d) d.bytes)</pre>
 *
 * @param {function} f the new sizing function.
 * @returns {pv.Layout.Pack} this.
 */
pv.Layout.Pack.prototype.size = function(f) {
  this.$radius = function() { return Math.sqrt(f.apply(this, arguments)); }
  return this;
};

pv.Layout.Pack.prototype.data = function(v) {
  var that = this, spacing;

  /** @private Compute the radii of the leaf nodes. */
  function radii(nodes) {
    var stack = pv.Mark.stack;
    stack.unshift(null);
    for (var i = 0, n = nodes.length; i < n; i++) {
      var c = nodes[i];
      if (!c.firstChild) {
        stack[0] = c.nodeValue;
        c.r = that.$radius.apply(that, stack);
      }
    }
    stack.shift();
  }

  /** @private */
  function packTree(n) {
    var nodes = [];
    for (var c = n.firstChild; c; c = c.nextSibling) {
      if (c.firstChild) c.r = packTree(c);
      c.n = c.p = c;
      nodes.push(c);
    }
    nodes.sort(function(a, b) { return a.r - b.r; });
    return packCircle(nodes);
  }

  /** @private */
  function packCircle(nodes) {
    var xMin = Infinity,
        xMax = -Infinity,
        yMin = Infinity,
        yMax = -Infinity,
        a, b, c, j, k;

    /** @private */
    function bound(n) {
      xMin = Math.min(n.x - n.r, xMin);
      xMax = Math.max(n.x + n.r, xMax);
      yMin = Math.min(n.y - n.r, yMin);
      yMax = Math.max(n.y + n.r, yMax);
    }

    /** @private */
    function insert(a, b) {
      var c = a.n;
      a.n = b;
      b.p = a;
      b.n = c;
      c.p = b;
    }

    /** @private */
    function splice(a, b) {
      a.n = b;
      b.p = a;
    }

    /** @private */
    function intersects(a, b) {
      var dx = b.x - a.x,
          dy = b.y - a.y,
          dr = a.r + b.r;
      return (dr * dr - dx * dx - dy * dy) > .001; // within epsilon
    }

    /* Create first node. */
    a = nodes[0];
    a.x = -a.r;
    a.y = 0;
    bound(a);

    /* Create second node. */
    if (nodes.length > 1) {
      b = nodes[1];
      b.x = b.r;
      b.y = 0;
      bound(b);

      /* Create third node and build chain. */
      if (nodes.length > 2) {
        c = nodes[2];
        place(a, b, c);
        bound(c);
        insert(a, c);
        a.p = c;
        insert(c, b);
        b = a.n;

        /* Now iterate through the rest. */
        for (var i = 3; i < nodes.length; i++) {
          place(a, b, c = nodes[i]);

          /* Search for the closest intersection. */
          var isect = 0, s1 = 1, s2 = 1;
          for (j = b.n; j != b; j = j.n, s1++) {
            if (intersects(j, c)) {
              isect = 1;
              break;
            }
          }
          if (isect == 1) {
            for (k = a.p; k != j.p; k = k.p, s2++) {
              if (intersects(k, c)) {
                if (s2 < s1) {
                  isect = -1;
                  j = k;
                }
                break;
              }
            }
          }

          /* Update node chain. */
          if (isect == 0) {
            insert(a, c);
            b = c;
            bound(c);
          } else if (isect > 0) {
            splice(a, j);
            b = j;
            i--;
          } else if (isect < 0) {
            splice(j, b);
            a = j;
            i--;
          }
        }
      }
    }

    /* Re-center the circles and return the encompassing radius. */
    var cx = (xMin + xMax) / 2,
        cy = (yMin + yMax) / 2,
        cr = 0;
    for (var i = 0; i < nodes.length; i++) {
      var n = nodes[i];
      n.x -= cx;
      n.y -= cy;
      cr = Math.max(cr, n.r + Math.sqrt(n.x * n.x + n.y * n.y));
    }
    return cr + spacing;
  }

  /** @private */
  function place(a, b, c) {
    var da = b.r + c.r,
        db = a.r + c.r,
        dx = b.x - a.x,
        dy = b.y - a.y,
        dc = Math.sqrt(dx * dx + dy * dy),
        cos = (db * db + dc * dc - da * da) / (2 * db * dc),
        theta = Math.acos(cos),
        x = cos * db,
        h = Math.sin(theta) * db;
    dx /= dc;
    dy /= dc;
    c.x = a.x + x * dx + h * dy;
    c.y = a.y + x * dy - h * dx;
  }

  /** @private */
  function transform(n, x, y, k) {
    for (var c = n.firstChild; c; c = c.nextSibling) {
      c.x += n.x;
      c.y += n.y;
      transform(c, x, y, k);
    }
    n.x = x + k * n.x;
    n.y = y + k * n.y;
    n.r *= k;
  }

  /** @private */
  function data(v) {
    var nodes = pv.dom(v).nodes();

    spacing = that.spacing();
    radii(nodes);

    var root = nodes[0];
    root.x = 0;
    root.y = 0;
    root.r = packTree(root);

    var w = that.parent.width(),
        h = that.parent.height(),
        k = 1 / Math.max(2 * root.r / w, 2 * root.r / h);
    transform(root, w / 2, h / 2, k);

    return nodes;
  }

  return arguments.length
      ? pv.Mark.prototype.data.call(this, typeof v == "function"
          ? function() { return data(v.apply(this, arguments)); }
          : function() { return data(v); })
      : this.instance().data;
};

  // TODO is it possible for spacing to operate in pixel space?
  // Right now it appears to be multiples of the smallest radius.
<|MERGE_RESOLUTION|>--- conflicted
+++ resolved
@@ -1,21 +1,11 @@
 pv.Layout.Pack = function() {
   pv.Layout.call(this);
-<<<<<<< HEAD
-
-  /* Set the size property directly, rather than using the wrapper. */
-  this.propertyValue("size", function(n) { return n.r * n.r; });
-
-=======
->>>>>>> d87e98af
   this.data(pv.identity)
       .size(function() { return 1; })
       .spacing(1)
       .left(function(n) { return n.x; })
       .top(function(n) { return n.y; })
-<<<<<<< HEAD
-=======
       .radius(function(n) { return n.r; })
->>>>>>> d87e98af
       .strokeStyle("rgb(31, 119, 180)")
       .fillStyle("rgba(31, 119, 180, .25)");
 };
@@ -246,6 +236,3 @@
           : function() { return data(v); })
       : this.instance().data;
 };
-
-  // TODO is it possible for spacing to operate in pixel space?
-  // Right now it appears to be multiples of the smallest radius.
