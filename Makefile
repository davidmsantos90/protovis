--- conflicted
+++ resolved
@@ -24,15 +24,12 @@
 	src/data/LogScale.js \
 	src/data/RootScale.js \
 	src/data/OrdinalScale.js \
-<<<<<<< HEAD
+    src/data/Histogram.js \
 	src/geo/Geo.js \
 	src/geo/LatLng.js \
 	src/geo/Projection.js \
 	src/geo/Projections.js \
 	src/geo/GeoScale.js \
-=======
-	src/data/Histogram.js \
->>>>>>> 4d663645
 	src/color/Color.js \
 	src/color/Colors.js \
 	src/color/Ramp.js \
@@ -102,7 +99,7 @@
 
 protovis-d3.2.js: $(JS_FILES) Makefile
 	grep '	' -Hn $(JS_FILES) && echo "ERROR: tab" && exit 1 || true
-	grep '
+	grep ' ' -Hn $(JS_FILES) && echo "ERROR: dos newline" && exit 1 || true
 	grep ' $$' -Hn $(JS_FILES) && echo "ERROR: trailing space" && exit 1 || true
 	rm -f $@
