data/Matrix.js
- documentation

data/PowerScale.js
- finish implementation

data/Scale.js
- consolidate code between scale implementations

data/?
- AJAX helper? or refer to jQuery

layout/Tree.js
- should support "radial" orientation

layout/{Cluster,Partition}.js
- should allow custom inner/outer radius for radial
- document/standardize/hide (e.g., n.size) extra attributes on nodes
- allow interactive expanding / collapsing of nodes
- other algorithms: ballon, dig-cola, attribute graph, matrix, arc diagram?

layout/Force.js
- enforce panel bounds? or unnecessary given pan and zoom?
- specify nodes and links using methods, rather than ctor arguments?
- behaves differently from pv.dom, kind of confusing

<<<<<<< HEAD
=======
layout/{Partition,Cluster}.js
- support customized inner/outer radius

>>>>>>> cfcbc016
layout/Treemap.js
- use pv.Dom.Node

layout/Stack.js
- make class rather than property

mark/Mark.js
- allow mixin rather than single inheritance?
- linear and radial gradient fills
- pattern fills
- drop shadows, blurring, other graphical effects?
- animation
- faster incremental rendering (detect properties)
- rendering optimizations / minimal SVG?
- remove first, last, cousin, sibling methods?
- standardize window.event access for event handlers?
- antialias doesn't always work as expected; requires pixel rounding?

mark/Bar.js
- rounded corners

mark/Line.js
- support fillStyle on segmented lines
- spline interpolation
- arrows (markers)?

mark/Label.js
- text metrics API for smart label placement

mark/Panel.js
- overflow documentation

mark/Area.js
- spline interpolation

behavior/*
- documentation, implementation, etc.
- pv.Mark.context to encapsulate item reference, evaluation state?

physics/Simulation.js
- use a constraint rather than `fixed` property to allow dragging?

text/CsvFormat.js
- return an object with a .format method, or the format function?
- should other Formats return a function with a self-reference .format method?<|MERGE_RESOLUTION|>--- conflicted
+++ resolved
@@ -14,7 +14,7 @@
 - should support "radial" orientation
 
 layout/{Cluster,Partition}.js
-- should allow custom inner/outer radius for radial
+- support customized inner/outer radius
 - document/standardize/hide (e.g., n.size) extra attributes on nodes
 - allow interactive expanding / collapsing of nodes
 - other algorithms: ballon, dig-cola, attribute graph, matrix, arc diagram?
@@ -24,12 +24,6 @@
 - specify nodes and links using methods, rather than ctor arguments?
 - behaves differently from pv.dom, kind of confusing
 
-<<<<<<< HEAD
-=======
-layout/{Partition,Cluster}.js
-- support customized inner/outer radius
-
->>>>>>> cfcbc016
 layout/Treemap.js
 - use pv.Dom.Node
 
